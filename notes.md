# 2023-05-23

Dunno, train failing 311clone ... old orig verison lacks documentation. Basically end in failed state.

# 2023-05-22

conda create -n kitt python=3.7
poetry env use python3.7
poetry install
conda env kitt

NOTE: there is a chance this might all work on new python 3.11.0 ... still trying.

You need to run generate_dataset then copy in the saves posted here https://github.com/frgsimpson/kitt/issues/1

I think from kitt.prototype.evaluate_classifier import infer_top_n_expressions
is likely what you want in the end.

See ./kitt/prototype/scripts/experiments/linear_kernel_comparison.py ...

<<<<<<< HEAD
See also the google drive saved model in the gh issue ... get it and do this

kitt/saves/models/encoders$ lr
total 4
lrwxrwxrwx 1 cottrell cottrell 81 May 23 12:19 classifier-transformer -> ../../6block100epoch/classifier-transformer_64_4d_max_exp_1_prod_2_random_inputs/

Still not working ... model is missing decoder.


On 3.11 (gpu avail) but fails on some float32 issue.

Will try to install tensorflow properly with cuda on conda kitt env.


conda install -c conda-forge cudatoolkit=11.8.0
python3 -m pip install nvidia-cudnn-cu11==8.6.0.163 tensorflow==2.12.*
=======
See kitt/utils/save_load_models/load_kitt for how to load encoder decoder

    encoder = load_model(base_path / "encoders" / encoder_identifier)
    decoder = load_model(base_path / "decoders" / decoder_identifier)
    tokenizer = KernelTokenizer(get_unique_product_kernels(max_terms=max_products))
    return KITT(encoder, decoder, tokenizer, max_expression_length, min_expression_length)
>>>>>>> 5b891823
<|MERGE_RESOLUTION|>--- conflicted
+++ resolved
@@ -18,7 +18,6 @@
 
 See ./kitt/prototype/scripts/experiments/linear_kernel_comparison.py ...
 
-<<<<<<< HEAD
 See also the google drive saved model in the gh issue ... get it and do this
 
 kitt/saves/models/encoders$ lr
@@ -35,11 +34,10 @@
 
 conda install -c conda-forge cudatoolkit=11.8.0
 python3 -m pip install nvidia-cudnn-cu11==8.6.0.163 tensorflow==2.12.*
-=======
+
 See kitt/utils/save_load_models/load_kitt for how to load encoder decoder
 
     encoder = load_model(base_path / "encoders" / encoder_identifier)
     decoder = load_model(base_path / "decoders" / decoder_identifier)
     tokenizer = KernelTokenizer(get_unique_product_kernels(max_terms=max_products))
-    return KITT(encoder, decoder, tokenizer, max_expression_length, min_expression_length)
->>>>>>> 5b891823
+    return KITT(encoder, decoder, tokenizer, max_expression_length, min_expression_length)